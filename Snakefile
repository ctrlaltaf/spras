--- conflicted
+++ resolved
@@ -1,9 +1,8 @@
 import os
 import PRRunner
-<<<<<<< HEAD
 import shutil
 import yaml
-from src.util import parse_config
+from src.util import process_config
 from src.analysis.summary import summary
 from src.analysis.viz import graphspace
 
@@ -12,37 +11,12 @@
 # and using the wrong separator prevents Snakemake from matching filenames to the rules that can produce them
 SEP = '/'
 
-config_file = os.path.join('config', 'config.yaml')
-=======
-from src.util import process_config
-from src.analysis.summary import summary
-from src.analysis.viz import graphspace
-
-wildcard_constraints:
-    algorithm='\w+'
->>>>>>> a60bd985
-
 config, datasets, out_dir, algorithm_params, algorithm_directed = process_config(config)
 
 # Return the dataset dictionary from the config file given the label
 def get_dataset(datasets, label):
     return datasets[label]
 
-<<<<<<< HEAD
-=======
-# Return all files used in the dataset plus the config file
-# TODO Consider how to make the dataset depend only on the part of the config
-# file relevant for this dataset instead of the entire config file
-# Input preparation needs to be rerun if these files are modified
-def get_dataset_dependencies(datasets, label):
-    dataset = datasets[label]
-    all_files = dataset["node_files"] + dataset["edge_files"] + dataset["other_files"]
-    # Add the relative file path and config file
-    all_files = [os.path.join(dataset["data_dir"], data_file) for data_file in all_files]
-    # TODO Need to restore dependency on the config file
-    return all_files
-
->>>>>>> a60bd985
 algorithms = list(algorithm_params)
 dataset_labels = list(datasets.keys())
 
