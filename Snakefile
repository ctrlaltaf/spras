--- conflicted
+++ resolved
@@ -332,11 +332,7 @@
     filtered_algo_params = [algo_param for algo_param in algorithms_with_params if wildcards.algorithm in algo_param]
     return expand('{out_dir}{sep}{{dataset}}-{algorithm_params}{sep}pathway.txt', out_dir=out_dir, sep=SEP, algorithm_params=filtered_algo_params)
 
-<<<<<<< HEAD
 # Cluster the output pathways for each dataset per algorithm
-=======
-# Cluster the output pathways per algorithm for each dataset
->>>>>>> cd1efd7b
 rule ml_analysis_aggregate_algo:
     input:
         pathways = collect_pathways_per_algo
