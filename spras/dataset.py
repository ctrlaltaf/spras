import os
import pickle as pkl
import warnings

import pandas as pd

"""
Author: Chris Magnano
02/15/21

Methods and intermediate state for loading data and putting it into pandas tables for use by pathway reconstruction algorithms.
"""


class Dataset:

    NODE_ID = "NODEID"
    warning_threshold = 0.05  # Threshold for scarcity of columns to warn user

    def __init__(self, dataset_dict):
        self.label = None
        self.interactome = None
        self.node_table = None
        self.edge_table = None
        self.node_set = set()
        self.other_files = []
        self.load_files_from_dict(dataset_dict)
        return

    def to_file(self, file_name: str):
        """
        Saves dataset object to pickle file
        """
        with open(file_name, "wb") as f:
            pkl.dump(self, f)

    @classmethod
<<<<<<< HEAD
    def from_file(cls, file_name):
        if isinstance(file_name, Dataset):
            # No work to be done
            # (this use-case is useful for testing.)
            return file_name
=======
    def from_file(cls, file_name: str):
>>>>>>> 8278f173
        """
        Loads dataset object from a pickle file.
        Usage: dataset = Dataset.from_file(pickle_file)
        """
        with open(file_name, "rb") as f:
            return pkl.load(f)

    def load_files_from_dict(self, dataset_dict):
        """
        Loads data files from dataset_dict, which is one dataset dictionary from the list
        in the config file with the fields in the config file.
        Populates node_table, edge_table, and interactome.

        node_table is a single merged pandas table.

        When loading data files, files of only a single column with node
        identifiers are assumed to be a binary feature where all listed nodes are
        True.

        We might want to eventually add an additional "algs" argument so only
        subsets of the entire config file are loaded, alternatively this could
        be handled outside this class.

        returns: none
        """

        self.label = dataset_dict["label"]

        # Get file paths from config
        # TODO support multiple edge files
        interactome_loc = dataset_dict["edge_files"][0]
        node_data_files = dataset_dict["node_files"]
        # edge_data_files = [""]  # Currently None
        data_loc = dataset_dict["data_dir"]

        # Load everything as pandas tables
        self.interactome = pd.read_table(
            os.path.join(data_loc, interactome_loc), sep="\t", header=None
        )
        num_cols = self.interactome.shape[1]
        if num_cols == 3:
            self.interactome.columns = ["Interactor1", "Interactor2", "Weight"]
            # When no direction is specified, default to undirected edges
            self.interactome["Direction"] = "U"

        elif num_cols == 4:
            self.interactome.columns = [
                "Interactor1",
                "Interactor2",
                "Weight",
                "Direction",
            ]

            # Make directionality column case-insensitive
            self.interactome["Direction"] = self.interactome["Direction"].str.upper()
            if not self.interactome["Direction"].isin(["U", "D"]).all():
                raise ValueError(f"The Direction column for {self.label} edge file {interactome_loc} contains values "
                                 f"other than U and D")

        else:
            raise ValueError(
                f"Edge file {interactome_loc} must have three or four columns but found {num_cols}"
            )

        node_set = set(self.interactome.Interactor1.unique())
        node_set = node_set.union(set(self.interactome.Interactor2.unique()))

        # Load generic node tables
        self.node_table = pd.DataFrame(node_set, columns=[self.NODE_ID])
        for node_file in node_data_files:
            single_node_table = pd.read_table(os.path.join(data_loc, node_file))
            # If we have only 1 column, assume this is an indicator variable
            if len(single_node_table.columns) == 1:
                single_node_table = pd.read_table(
                    os.path.join(data_loc, node_file), header=None
                )
                single_node_table.columns = [self.NODE_ID]
                new_col_name = node_file.split(".")[0]
                single_node_table[new_col_name] = True

            # Use only keys from the existing node table so that nodes that are not in the interactome are ignored
            # If there duplicate columns, keep the existing column and add the suffix '_DROP' to the new column so it
            # will be ignored
            # TODO may want to warn about duplicate before removing them, for instance, if a user loads two files that
            #  both have prizes
            self.node_table = self.node_table.merge(
                single_node_table, how="left", on=self.NODE_ID, suffixes=(None, "_DROP")
            ).filter(regex="^(?!.*DROP)")
        # Ensure that the NODEID column always appears first, which is required for some downstream analyses
        self.node_table.insert(0, "NODEID", self.node_table.pop("NODEID"))
        self.other_files = dataset_dict["other_files"]

    def request_node_columns(self, col_names):
        """
        returns: A table containing the requested column names and node IDs
        for all nodes with at least 1 of the requested values being non-empty
        """
        col_names.append(self.NODE_ID)
        filtered_table = self.node_table[col_names]
        filtered_table = filtered_table.dropna(
            axis=0, how="all", subset=filtered_table.columns.difference([self.NODE_ID])
        )
        percent_hit = (float(len(filtered_table)) / len(self.node_table)) * 100
        if percent_hit <= self.warning_threshold * 100:
            # Only use stacklevel 1 because this is due to the data not the code context
            warnings.warn(
                "Only %0.2f of data had one or more of the following columns filled:"
                % (percent_hit)
                + str(col_names),
                stacklevel=1,
            )
        return filtered_table

    def contains_node_columns(self, col_names):
        """
        col_names: A list-like object of column names to check or a string of a single column name to check.
        returns: Whether or not all columns in col_names exist in the dataset.
        """
        if isinstance(col_names, str):
            return col_names in self.node_table.columns
        else:
            for c in col_names:
                if c not in self.node_table.columns:
                    return False
                return True

    def request_edge_columns(self, col_names):
        return None

    def get_other_files(self):
        return self.other_files.copy()

    def get_interactome(self):
        return self.interactome.copy(deep = True)<|MERGE_RESOLUTION|>--- conflicted
+++ resolved
@@ -35,19 +35,16 @@
             pkl.dump(self, f)
 
     @classmethod
-<<<<<<< HEAD
-    def from_file(cls, file_name):
+    def from_file(cls, file_name: str):
+        """
+        Loads dataset object from a pickle file.
+        Usage: dataset = Dataset.from_file(pickle_file)
+        """
         if isinstance(file_name, Dataset):
             # No work to be done
             # (this use-case is useful for testing.)
             return file_name
-=======
-    def from_file(cls, file_name: str):
->>>>>>> 8278f173
-        """
-        Loads dataset object from a pickle file.
-        Usage: dataset = Dataset.from_file(pickle_file)
-        """
+
         with open(file_name, "rb") as f:
             return pkl.load(f)
 
