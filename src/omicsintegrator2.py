from src.PRM import PRM
import docker
from pathlib import Path
from src.util import prepare_path_docker
import os
import pandas as pd

__all__ = ['OmicsIntegrator2']


class OmicsIntegrator2(PRM):
    required_inputs = ['prizes', 'edges']

    def generate_inputs(data, filename_map):
        """
        Access fields from the dataset and write the required input files
        @param data: dataset
        @param filename_map: a dict mapping file types in the required_inputs to the filename for that type
        @return:
        """
        for input_type in OmicsIntegrator2.required_inputs:
            if input_type not in filename_map:
                raise ValueError(f"{input_type} filename is missing")

        if data.contains_node_columns('prize'):
            #NODEID is always included in the node table
            node_df = data.request_node_columns(['prize'])
        elif data.contains_node_columns(['sources','targets']):
            #If there aren't prizes but are sources and targets, make prizes based on them
            node_df = data.request_node_columns(['sources','targets'])
            node_df.loc[node_df['sources']==True, 'prize'] = 1.0
            node_df.loc[node_df['targets']==True, 'prize'] = 1.0
        else:
            raise ValueError("Omics Integrator 2 requires node prizes or sources and targets")

        #Omics Integrator already gives warnings for strange prize values, so we won't here
        node_df.to_csv(filename_map['prizes'],sep='\t',index=False,columns=['NODEID','prize'],header=['name','prize'])
        edges_df = data.get_interactome()

        #We'll have to update this when we make iteractomes more proper, but for now
        # assume we always get a weight and turn it into a cost.
        # use the same approach as omicsintegrator2 by adding half the max cost as the base cost.
        # if everything is less than 1 assume that these are confidences and set the max to 1
        edges_df['cost'] = (max(edges_df['Weight'].max(),1.0)*1.5) - edges_df['Weight']
        edges_df.to_csv(filename_map['edges'],sep='\t',index=False,columns=['Interactor1','Interactor2','cost'],header=['protein1','protein2','cost'])



    # TODO add parameter validation
    # TODO add reasonable default values
    # TODO document required arguments
    @staticmethod
    def run(edges=None, prizes=None, output_file=None, w=None, b=None, g=None, noise=None, noisy_edges=None,
            random_terminals=None, dummy_mode=None, seed=None):
        """
        Run Omics Integrator 2 in the Docker image with the provided parameters.
        Only the .tsv output file is retained and then renamed.
        All other output files are deleted.
        @param output_file: the name of the output file, which will overwrite any existing file with this name
        """
        if edges is None or prizes is None or output_file is None:
            raise ValueError('Required Omics Integrator 2 arguments are missing')

        # Initialize a Docker client using environment variables
        client = docker.from_env()
        work_dir = Path(__file__).parent.parent.absolute()

        edge_file = Path(edges)
        prize_file = Path(prizes)

        out_dir = Path(output_file).parent
        # Omics Integrator 2 requires that the output directory exist
        Path(work_dir, out_dir).mkdir(parents=True, exist_ok=True)

        command = ['OmicsIntegrator', '-e', edge_file.as_posix(), '-p', prize_file.as_posix(),
<<<<<<< HEAD
                   '-o', out_dir.as_posix()]
        
=======
                   '-o', out_dir.as_posix(), '--filename', 'oi2']
>>>>>>> c350d885

        # Add optional arguments
        if w is not None:
            command.extend(['-w', str(w)])
        if b is not None:
            command.extend(['-b', str(b)])
        if g is not None:
            command.extend(['-g', str(g)])
        if noise is not None:
            command.extend(['-noise', str(noise)])
        if noisy_edges is not None:
            command.extend(['--noisy_edges', str(noisy_edges)])
        if random_terminals is not None:
            command.extend(['--random_terminals', str(random_terminals)])
        if dummy_mode is not None:
            # This argument does not follow the other naming conventions
            command.extend(['--dummyMode', str(dummy_mode)])
        if seed is not None:
            command.extend(['--seed', str(seed)])

        print('Running Omics Integrator 2 with arguments: {}'.format(' '.join(command)), flush=True)

        #Don't perform this step on systems where permissions aren't an issue like windows
        need_chown = True
        try:
            uid = os.getuid()
        except AttributeError:
            need_chown = False

        try:
            out = client.containers.run('reedcompbio/omics-integrator-2',
                                        command,
                                        stderr=True,
                                        volumes={
                                            prepare_path_docker(work_dir): {'bind': '/OmicsIntegrator2', 'mode': 'rw'}},
                                        working_dir='/OmicsIntegrator2')
            if need_chown:
                #This command changes the ownership of output files so we don't
                # get a permissions error when snakemake tries to touch the files
                chown_command = " ".join(["chown",str(uid),out_dir.as_posix()+"/oi2*"])
                out_chown = client.containers.run('reedcompbio/omics-integrator-2',
                                            chown_command,
                                            stderr=True,
                                            volumes={prepare_path_docker(work_dir): {'bind': '/OmicsIntegrator2', 'mode': 'rw'}},
                                            working_dir='/OmicsIntegrator2')

            print(out.decode('utf-8'))
        finally:
            # Not sure whether this is needed
            client.close()

        # TODO do we want to retain other output files?
        # TODO if deleting other output files, write them all to a tmp directory and copy
        # the desired output file instead of using glob to delete files from the actual output directory
        # Rename the primary output file to match the desired output filename
        Path(output_file).unlink(missing_ok=True)
        output_tsv = Path(out_dir, 'oi2.tsv')
        output_tsv.rename(output_file)
        # Remove the other output files
        for oi2_output in out_dir.glob('*.html'):
            oi2_output.unlink(missing_ok=True)

    def parse_output(self):
        print('Omics Integrator 2: parseOutput()')<|MERGE_RESOLUTION|>--- conflicted
+++ resolved
@@ -73,12 +73,7 @@
         Path(work_dir, out_dir).mkdir(parents=True, exist_ok=True)
 
         command = ['OmicsIntegrator', '-e', edge_file.as_posix(), '-p', prize_file.as_posix(),
-<<<<<<< HEAD
-                   '-o', out_dir.as_posix()]
-        
-=======
                    '-o', out_dir.as_posix(), '--filename', 'oi2']
->>>>>>> c350d885
 
         # Add optional arguments
         if w is not None:
