<<<<<<< HEAD
A B 1 U
B C 1 U
=======
A	B	1
B	C	1
>>>>>>> e67167fc
<|MERGE_RESOLUTION|>--- conflicted
+++ resolved
@@ -1,7 +1,2 @@
-<<<<<<< HEAD
-A B 1 U
-B C 1 U
-=======
-A	B	1
-B	C	1
->>>>>>> e67167fc
+A	B	1	U
+B	C	1	U